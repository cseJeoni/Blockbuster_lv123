--- conflicted
+++ resolved
@@ -273,11 +273,8 @@
         margin_bow_grids = int(user_inputs['margin_bow'] / grid_unit)
         margin_stern_grids = int(user_inputs['margin_stern'] / grid_unit) 
         block_clearance_grids = int(user_inputs['min_clearance'] / grid_unit)
-<<<<<<< HEAD
         ring_bow_clearance_grids = int(user_inputs['ring_bow_clearance'] / grid_unit)
-=======
-        ring_bow_clearance_grids = int(user_inputs.get('ring_bow_clearance', 7) / grid_unit)
->>>>>>> 6e33770e
+
         
         config = {
             "ship_configuration": {
@@ -340,11 +337,9 @@
         return config
     
     def generate_config_from_blocks(self, ship_name, width, height, block_list, 
-<<<<<<< HEAD
-                                   bow_margin=2, stern_margin=2, block_clearance=1, ring_bow_clearance=10):
-=======
+
                                    bow_margin=2, stern_margin=2, block_clearance=1, ring_bow_clearance=7):
->>>>>>> 6e33770e
+
         """
         블록 이름 리스트로 직접 Config 생성 (API용)
         
